#!/usr/bin/env node

import fs from "fs";
import path from "path";
import { randomUUID } from "crypto";
import { Server } from "@modelcontextprotocol/sdk/server/index.js";
import { StdioServerTransport } from "@modelcontextprotocol/sdk/server/stdio.js";
import {
  CallToolRequestSchema,
  ErrorCode,
  ListToolsRequestSchema,
  McpError,
} from "@modelcontextprotocol/sdk/types.js";
import axios, { AxiosError } from 'axios';
import { MemoryServiceClient, MemoryServiceClientConfig, CreateMemoryBlockPayload, RetrieveMemoriesPayload, ReportFeedbackPayload, MemoryBlock, Agent, CreateAgentPayload, AdvancedSearchPayload } from './client/MemoryServiceClient';

<<<<<<< HEAD
import { getCaptureChecklist } from './checklists/captureChecklist';
=======
const resolvePackageVersion = (): string => {
  try {
    const pkgPath = path.resolve(__dirname, "../package.json");
    const pkgRaw = fs.readFileSync(pkgPath, "utf-8");
    const pkg = JSON.parse(pkgRaw) as { version?: string };
    return typeof pkg.version === "string" ? pkg.version : "unknown";
  } catch (error) {
    console.warn("[hindsight-mcp] Unable to determine package version:", error);
    return "unknown";
  }
};

const maybeHandleCliVersion = () => {
  const args = process.argv.slice(2);
  if (args.includes("--version") || args.includes("-v")) {
    const version = resolvePackageVersion();
    console.log(`hindsight-mcp ${version}`);
    process.exit(0);
  }
};

maybeHandleCliVersion();
>>>>>>> ff52e751

// --- Configuration ---
const normalizeUuid = (value: unknown): string | undefined => {
  if (typeof value !== 'string') {
    return undefined;
  }
  const trimmed = value.trim();
  return trimmed.length > 0 ? trimmed : undefined;
};

const API_BASE_URL = process.env.HINDSIGHT_API_BASE_URL || 'https://api.hindsight-ai.com'; // Default to hosted API
const DEFAULT_AGENT_ID = normalizeUuid(process.env.DEFAULT_AGENT_ID);
const DEFAULT_CONVERSATION_ID = normalizeUuid(process.env.DEFAULT_CONVERSATION_ID);
const API_TOKEN = process.env.HINDSIGHT_API_TOKEN || process.env.HINDSIGHT_API_KEY;
const API_HEADER: 'Authorization' | 'X-API-Key' = process.env.HINDSIGHT_API_KEY ? 'X-API-Key' : 'Authorization';
const ACTIVE_SCOPE_ENV = process.env.HINDSIGHT_ACTIVE_SCOPE as ('personal' | 'organization' | 'public' | undefined);
const DEFAULT_ORGANIZATION_ID = process.env.HINDSIGHT_ORGANIZATION_ID;

if (!API_BASE_URL) {
  throw new Error('HINDSIGHT_API_BASE_URL environment variable is required');
}

// --- Type Guards ---
const isValidCreateMemoryBlockPayload = (payload: any): payload is CreateMemoryBlockPayload => {
  return (
    typeof payload === 'object' &&
    payload !== null &&
    typeof payload.agent_id === 'string' &&
    typeof payload.conversation_id === 'string' &&
    typeof payload.content === 'string' &&
    (payload.lessons_learned === undefined || typeof payload.lessons_learned === 'string') &&
    (payload.errors === undefined || typeof payload.errors === 'string') &&
    (payload.metadata_col === undefined || typeof payload.metadata_col === 'object')
  );
};

const isValidRetrieveMemoriesPayload = (payload: any): payload is RetrieveMemoriesPayload => {
  return (
    typeof payload === 'object' &&
    payload !== null &&
    typeof payload.keywords === 'string' &&
    payload.keywords.trim().length > 0 &&
    typeof payload.agent_id === 'string' &&
    (payload.conversation_id === undefined || typeof payload.conversation_id === 'string') &&
    (payload.limit === undefined || typeof payload.limit === 'number')
  );
};

const isValidReportFeedbackPayload = (payload: any): payload is ReportFeedbackPayload => {
  return (
    typeof payload === 'object' &&
    payload !== null &&
    typeof payload.memory_id === 'string' &&
    ['positive', 'negative', 'neutral'].includes(payload.feedback_type) &&
    (payload.feedback_details === undefined || typeof payload.feedback_details === 'string')
  );
};

const isValidSearchAgentsPayload = (payload: any): payload is { query: string } => {
  return (
    typeof payload === 'object' &&
    payload !== null &&
    typeof payload.query === 'string'
  );
};

const isValidAdvancedSearchPayload = (payload: any): payload is AdvancedSearchPayload => {
  return (
    typeof payload === 'object' &&
    payload !== null &&
    typeof payload.search_query === 'string' &&
    (payload.search_type === undefined || ['basic', 'fulltext', 'semantic', 'hybrid'].includes(payload.search_type)) &&
    (payload.agent_id === undefined || typeof payload.agent_id === 'string') &&
    (payload.conversation_id === undefined || typeof payload.conversation_id === 'string') &&
    (payload.limit === undefined || typeof payload.limit === 'number') &&
    (payload.min_score === undefined || typeof payload.min_score === 'number') &&
    (payload.similarity_threshold === undefined || typeof payload.similarity_threshold === 'number') &&
    (payload.fulltext_weight === undefined || typeof payload.fulltext_weight === 'number') &&
    (payload.semantic_weight === undefined || typeof payload.semantic_weight === 'number') &&
    (payload.min_combined_score === undefined || typeof payload.min_combined_score === 'number') &&
    (payload.include_archived === undefined || typeof payload.include_archived === 'boolean')
  );
};

// --- MCP Server Setup ---
const server = new Server(
  {
    name: "hindsight-mcp",
    version: "0.1.0",
    description: "MCP server for interacting with the AI agent memory service (create, retrieve, report feedback, get details)"
  },
  {
    capabilities: {
      tools: {},
    },
  }
);

// --- MemoryServiceClient Instance ---
const resolvedScope: 'personal' | 'organization' | 'public' | undefined = ACTIVE_SCOPE_ENV || (DEFAULT_ORGANIZATION_ID ? 'organization' : undefined);
if (resolvedScope === 'organization' && !DEFAULT_ORGANIZATION_ID) {
  console.warn('[hindsight-mcp] HINDSIGHT_ACTIVE_SCOPE resolved to organization but no HINDSIGHT_ORGANIZATION_ID provided. Falling back to personal scope.');
}

const clientConfig: MemoryServiceClientConfig = {
  baseUrl: API_BASE_URL,
  apiToken: API_TOKEN,
  headerName: API_HEADER,
};
if (resolvedScope && (resolvedScope !== 'organization' || DEFAULT_ORGANIZATION_ID)) {
  clientConfig.scope = resolvedScope;
}
if (resolvedScope === 'organization' && DEFAULT_ORGANIZATION_ID) {
  clientConfig.organizationId = DEFAULT_ORGANIZATION_ID;
}

const memoryServiceClient = new MemoryServiceClient(clientConfig);

// --- Tool Handlers ---

/**
 * Handler that lists available tools.
 */
server.setRequestHandler(ListToolsRequestSchema, async () => {
  return {
    tools: [
      {
        name: "create_memory_block",
        description: "Create a new memory block in the AI agent memory service. conversation_id is optional; one is generated when omitted.",
        inputSchema: {
          type: "object",
          properties: {
            agent_id: {
              type: "string",
              description: "UUID of the agent (this value should not be provided, it will be filled automatically by env variables).",
            },
            conversation_id: {
              type: "string",
              description: "Optional UUID of the conversation. If omitted, a new conversation_id is generated and returned in the response.",
            },
            content: {
              type: "string",
              description: "The main content of the memory block (required).",
            },
            lessons_learned: {
              type: "string",
              description: "Lessons learned from the conversation (required, often duplicates content).",
            },
            errors: {
              type: "string",
              description: "Optional string detailing errors encountered.",
            },
            metadata: {
              type: "object",
              description: "Optional JSON object for additional metadata.",
              additionalProperties: true,
            },
          },
          required: ["content", "lessons_learned"],
        },
      },
      {
        name: "create_agent",
        description: "Create a new agent in the AI agent memory service. Requires an agent_name.",
        inputSchema: {
          type: "object",
          properties: {
            agent_name: {
              type: "string",
              description: "The name of the agent to create (required).",
            },
          },
          required: ["agent_name"],
        },
      },
      {
        name: "retrieve_relevant_memories",
        description: "Retrieve relevant memory blocks from the AI agent memory service based on a query.",
        inputSchema: {
          type: "object",
          properties: {
            keywords: {
              description: "Keywords to search for relevant memories. Accepts a comma-separated string or an array of keyword strings.",
              oneOf: [
                { type: "string" },
                { type: "array", items: { type: "string" } }
              ],
            },
            agent_id: {
              type: "string",
              description: "UUID of the agent (this value should not be provided, it will be filled automatically by env variables).",
            },
            conversation_id: {
              type: "string",
              description: "Optional conversation UUID to narrow context when desired.",
            },
            limit: {
              type: "number",
              description: "Optional maximum number of memories to retrieve (default: 10).",
            },
          },
          required: ["keywords"],
        },
      },
      {
        name: "retrieve_all_memory_blocks",
        description: "Retrieve all memory blocks, optionally filtered by agent_id and limit.",
        inputSchema: {
          type: "object",
          properties: {
            agent_id: {
              "type": "string",
              "description": "Optional UUID of the agent to filter memories (this value should not be provided, it will be filled automatically by env variables if not present).",
            },
            limit: {
              "type": "number",
              "description": "Optional maximum number of memories to retrieve (default: 50).",
            },
          },
          required: []
        },
      },
      {
        name: "retrieve_memory_blocks_by_conversation_id",
        description: "Retrieve memory blocks associated with a specific conversation_id, optionally filtered by agent_id and limit.",
        inputSchema: {
          type: "object",
          properties: {
            conversation_id: {
              "type": "string",
              "description": "UUID of the conversation to retrieve memories for (provide the value returned from create_memory_block or a configured default).",
            },
            agent_id: {
              "type": "string",
              "description": "Optional UUID of the agent to filter memories (this value should not be provided, it will be filled automatically by env variables if not present).",
            },
            limit: {
              "type": "number",
              "description": "Optional maximum number of memories to retrieve (default: 10).",
            },
          },
          required: []
        },
      },
      {
        name: "report_memory_feedback",
        description: "Report feedback (positive, negative, neutral) for a specific memory block.",
        inputSchema: {
          type: "object",
          properties: {
            memory_block_id: {
              type: "string",
              description: "UUID of the memory block to report feedback for (required).",
            },
            feedback_type: {
              type: "string",
              enum: ["positive", "negative", "neutral"],
              description: "Type of feedback (positive, negative, or neutral) (required).",
            },
            feedback_details: {
              type: "string",
              description: "Optional comment or context regarding the feedback.",
            },
            comment: {
              type: "string",
              description: "Deprecated alias for feedback_details (will be removed in a future release).",
            },
          },
          required: ["memory_block_id", "feedback_type"],
        },
      },
      {
        name: "get_memory_details",
        description: "Get details for a specific memory block by its ID.",
        inputSchema: {
          type: "object",
          properties: {
            memory_block_id: {
              type: "string",
              description: "UUID of the memory block to retrieve details for (required).",
            },
          },
          required: ["memory_block_id"],
        },
      },
      {
        name: "search_agents",
        description: "Search for agents by name using a query string.",
        inputSchema: {
          type: "object",
          properties: {
            query: {
              type: "string",
              description: "The search query for the agent name (required).",
            },
          },
          required: ["query"],
        },
      },
      {
        name: "show_capture_checklist",
        description: "Call before capturing a new memory to recall the capture gates and operating loop guidance.",
        inputSchema: { type: "object", properties: {}, required: [] },
      },
      {
        name: "advanced_search_memories",
        description: "Perform intelligent search on memories using full-text, semantic, or hybrid search. Use 'fulltext' for keyword-based search, 'semantic' for meaning-based search, or 'hybrid' for best of both.",
        inputSchema: {
          type: "object",
          properties: {
            search_query: {
              type: "string",
              description: "The search query string (required).",
            },
            search_type: {
              type: "string",
              description: "Search method: 'fulltext' for keyword search, 'semantic' for meaning-based search, 'hybrid' for combined approach (optional, defaults to 'fulltext').",
              enum: ["fulltext", "semantic", "hybrid"],
            },
            agent_id: {
              type: "string",
              description: "Optional agent UUID. Falls back to DEFAULT_AGENT_ID when omitted.",
            },
            conversation_id: {
              type: "string",
              description: "Optional conversation UUID filter.",
            },
            limit: {
              type: "number",
              description: "Maximum number of memories to retrieve (optional, default: 10).",
            },
            min_score: {
              type: "number",
              description: "Minimum relevance score (0.0-1.0). Higher values return more relevant results (optional, default: 0.1).",
            },
            similarity_threshold: {
              type: "number",
              description: "Similarity threshold for semantic search (0.0-1.0).",
            },
            fulltext_weight: {
              type: "number",
              description: "Weighting applied to full-text results in hybrid mode (0.0-1.0).",
            },
            semantic_weight: {
              type: "number",
              description: "Weighting applied to semantic results in hybrid mode (0.0-1.0).",
            },
            min_combined_score: {
              type: "number",
              description: "Minimum combined score for hybrid search (0.0-1.0).",
            },
            include_archived: {
              type: "boolean",
              description: "Whether to include archived memories in the search (default: false).",
            },
          },
          required: ["search_query"],
        },
      },
      {
        name: "whoami",
        description: "Return the authenticated user and memberships as seen by the backend (works with PAT or OAuth)",
        inputSchema: { type: "object", properties: {}, required: [] },
      },
    ],
  };
});

/**
 * Handler for calling tools.
 */
server.setRequestHandler(CallToolRequestSchema, async (request) => {
  const toolName = request.params.name;
  const typedArgs: Record<string, any> = request.params.arguments || {};

  try {
    // --- create_memory_block ---
    if (toolName === "create_memory_block") {
      const agent_id = normalizeUuid(typedArgs?.agent_id) || DEFAULT_AGENT_ID;
      const providedConversationId = normalizeUuid(typedArgs?.conversation_id);
      const fallbackConversationId = DEFAULT_CONVERSATION_ID;
      const conversation_id = providedConversationId || fallbackConversationId || randomUUID();
      const generatedConversationId = !providedConversationId && !fallbackConversationId;

      if (!agent_id) {
        throw new McpError(ErrorCode.InvalidParams, "Agent ID is required for create_memory_block and not provided via arguments or DEFAULT_AGENT_ID environment variable.");
      }

      const payload: CreateMemoryBlockPayload = {
        agent_id: agent_id,
        conversation_id: conversation_id,
        content: typedArgs.content,
        lessons_learned: typedArgs.lessons_learned,
        errors: typedArgs.errors,
        metadata_col: typedArgs.metadata,
      };
      if (DEFAULT_ORGANIZATION_ID) {
        payload.visibility_scope = 'organization';
        payload.organization_id = DEFAULT_ORGANIZATION_ID;
      }

      if (!isValidCreateMemoryBlockPayload(payload)) {
        throw new McpError(
          ErrorCode.InvalidParams,
          "Invalid arguments for create_memory_block. Requires 'content' (string) and 'lessons_learned' (string)."
        );
      }
      const result = await memoryServiceClient.createMemoryBlock(payload);
      let responseText = `Successfully created memory block with ID: ${result.id}. Conversation ID: ${conversation_id}.`;
      if (generatedConversationId) {
        responseText += ' Use this conversation_id for future MCP tool calls to continue the discussion context.';
      }
      return {
        content: [{ type: "text", text: responseText }]
      };
    }

    // --- create_agent ---
    else if (toolName === "create_agent") {
      const payload: CreateAgentPayload = {
        agent_name: typedArgs.agent_name,
      };
      if (DEFAULT_ORGANIZATION_ID) {
        payload.visibility_scope = 'organization';
        payload.organization_id = DEFAULT_ORGANIZATION_ID;
      }

      if (typeof payload.agent_name !== 'string' || payload.agent_name.trim() === '') {
        throw new McpError(
          ErrorCode.InvalidParams,
          "Invalid arguments for create_agent. 'agent_name' (string) is required."
        );
      }
      const result = await memoryServiceClient.createAgent(payload);
      return {
        content: [{ type: "text", text: `Successfully created agent with ID: ${result.agent_id} and name: ${result.agent_name}` }]
      };
    }

    // --- retrieve_all_memory_blocks ---
    else if (toolName === "retrieve_all_memory_blocks") {
      const agent_id = normalizeUuid(typedArgs?.agent_id) || DEFAULT_AGENT_ID;
      const limit = typedArgs?.limit as number | undefined;

      if (!agent_id) {
        throw new McpError(ErrorCode.InvalidParams, "Agent ID is required for retrieve_all_memory_blocks and not provided via arguments or DEFAULT_AGENT_ID environment variable.");
      }

      const response = await memoryServiceClient.getAllMemoryBlocks(
        agent_id,
        limit,
        DEFAULT_ORGANIZATION_ID ? { scope: 'organization', organization_id: DEFAULT_ORGANIZATION_ID } : undefined
      );
      // The API returns an object with an 'items' array
      const memories = Array.isArray(response.items) ? response.items : [];
      const filteredResult = memories.map(block => ({
        content: block.content,
        errors: block.errors,
        timestamp: block.timestamp
      }));
      return {
        content: [{ type: "text", text: JSON.stringify(filteredResult, null, 2) }]
      };
    }

    // --- retrieve_memory_blocks_by_conversation_id ---
    else if (toolName === "retrieve_memory_blocks_by_conversation_id") {
      const conversation_id = normalizeUuid(typedArgs?.conversation_id) || DEFAULT_CONVERSATION_ID;
      const agent_id = normalizeUuid(typedArgs?.agent_id) || DEFAULT_AGENT_ID;
      const limit = typedArgs?.limit as number | undefined;

      if (!conversation_id) {
        throw new McpError(
          ErrorCode.InvalidParams,
          "Conversation ID is required for retrieve_memory_blocks_by_conversation_id. Use the conversation_id returned from create_memory_block or configure DEFAULT_CONVERSATION_ID."
        );
      }

      const result = await memoryServiceClient.getMemoryBlocksByConversationId(
        conversation_id,
        agent_id,
        limit,
        DEFAULT_ORGANIZATION_ID ? { scope: 'organization', organization_id: DEFAULT_ORGANIZATION_ID } : undefined
      );
      const filteredResult = result.map(block => ({
        content: block.content,
        errors: block.errors,
        timestamp: block.timestamp
      }));
      return {
        content: [{ type: "text", text: JSON.stringify(filteredResult, null, 2) }]
      };
    }

    // --- retrieve_relevant_memories ---
    else if (toolName === "retrieve_relevant_memories") {
      const agent_id = normalizeUuid(typedArgs?.agent_id) || DEFAULT_AGENT_ID;
      const conversation_id = normalizeUuid(typedArgs?.conversation_id);

      if (!typedArgs.keywords) {
        throw new McpError(ErrorCode.InvalidParams, "Invalid arguments for retrieve_relevant_memories. 'keywords' is required as a comma-separated string or array of strings.");
      }
      if (!agent_id) {
        throw new McpError(ErrorCode.InvalidParams, "Agent ID is required for retrieve_relevant_memories and not provided via arguments or DEFAULT_AGENT_ID environment variable.");
      }

      let keywordCsv: string | undefined;
      if (Array.isArray(typedArgs.keywords)) {
        const processed = typedArgs.keywords
          .map((keyword: any) => typeof keyword === 'string' ? keyword.trim() : '')
          .filter((keyword: string) => keyword.length > 0);
        keywordCsv = processed.join(',');
      } else if (typeof typedArgs.keywords === 'string') {
        keywordCsv = typedArgs.keywords
          .split(',')
          .map((keyword: string) => keyword.trim())
          .filter((keyword: string) => keyword.length > 0)
          .join(',');
      }

      if (!keywordCsv) {
        throw new McpError(ErrorCode.InvalidParams, "Invalid arguments for retrieve_relevant_memories. Provide at least one keyword.");
      }

      const payload: RetrieveMemoriesPayload = {
        keywords: keywordCsv,
        agent_id: agent_id,
        limit: typedArgs.limit,
      };
      if (conversation_id) {
        payload.conversation_id = conversation_id;
      }

      if (!isValidRetrieveMemoriesPayload(payload)) {
        throw new McpError(ErrorCode.InvalidParams, "Invalid arguments for retrieve_relevant_memories. Keywords must resolve to a non-empty string.");
      }

      const result = await memoryServiceClient.retrieveRelevantMemories(payload);
      return {
        content: [{ type: "text", text: JSON.stringify(result, null, 2) }]
      };
    }

    // --- report_memory_feedback ---
    else if (toolName === "report_memory_feedback") {
      if (!typedArgs || typeof typedArgs.memory_block_id !== 'string' || !['positive', 'negative', 'neutral'].includes(typedArgs.feedback_type)) {
        throw new McpError(
          ErrorCode.InvalidParams,
          "Invalid arguments for report_memory_feedback. Requires 'memory_block_id' (string) and 'feedback_type' ('positive', 'negative', or 'neutral')."
        );
      }
      const payload: ReportFeedbackPayload = {
        memory_id: typedArgs.memory_block_id,
        feedback_type: typedArgs.feedback_type,
        feedback_details: typeof typedArgs.feedback_details === 'string'
          ? typedArgs.feedback_details
          : (typeof typedArgs.comment === 'string' ? typedArgs.comment : undefined),
      };

      if (!isValidReportFeedbackPayload(payload)) {
        throw new McpError(ErrorCode.InvalidParams, "Invalid arguments for report_memory_feedback. Optional comment must be a string if provided.");
      }

      const result = await memoryServiceClient.reportMemoryFeedback(payload);
      const summary = {
        id: result.id,
        content: result.content,
        errors: result.errors,
        feedback_score: result.feedback_score,
      };
      return {
        content: [{ type: "text", text: `Feedback recorded. Updated memory: ${JSON.stringify(summary, null, 2)}` }]
      };
    }

      // --- get_memory_details ---
      else if (toolName === "get_memory_details") {
        if (!typedArgs || typeof typedArgs.memory_block_id !== 'string') {
          throw new McpError(ErrorCode.InvalidParams, "Invalid arguments for get_memory_details. Requires 'memory_block_id' (string).");
        }
        const memoryBlockId: string = typedArgs.memory_block_id as string;
        const result = await memoryServiceClient.getMemoryDetails(memoryBlockId);
        const filteredResult = {
          content: result.content,
          errors: result.errors,
          timestamp: result.timestamp
        };
        return {
          content: [{ type: "text", text: JSON.stringify(filteredResult, null, 2) }]
        };
      }

      // --- search_agents ---
      else if (toolName === "search_agents") {
        if (!isValidSearchAgentsPayload(typedArgs)) {
          throw new McpError(ErrorCode.InvalidParams, "Invalid arguments for search_agents. Requires 'query' (string).");
        }
        const query: string = typedArgs.query;
        const agents = await memoryServiceClient.searchAgents(query);
        return {
          content: [{ type: "text", text: JSON.stringify(agents, null, 2) }]
        };
      }

      // --- advanced_search_memories ---
    else if (toolName === "advanced_search_memories") {
      if (!typedArgs?.search_query || typeof typedArgs.search_query !== 'string') {
        throw new McpError(ErrorCode.InvalidParams, "Invalid arguments for advanced_search_memories. Requires 'search_query' (string).");
      }

      const agent_id: string | undefined = normalizeUuid(typedArgs?.agent_id) || DEFAULT_AGENT_ID;
      const conversation_id: string | undefined = normalizeUuid(typedArgs?.conversation_id);

      const st: string = typedArgs.search_type || 'fulltext';
      const q: string = typedArgs.search_query;
      const limit: number = typeof typedArgs.limit === 'number' ? typedArgs.limit : 10;
      const min_score: number = typeof typedArgs.min_score === 'number' ? typedArgs.min_score : 0.1;
      const similarity_threshold: number = typeof typedArgs.similarity_threshold === 'number' ? typedArgs.similarity_threshold : 0.7;
      const fulltext_weight: number = typeof typedArgs.fulltext_weight === 'number' ? typedArgs.fulltext_weight : 0.7;
      const semantic_weight: number = typeof typedArgs.semantic_weight === 'number' ? typedArgs.semantic_weight : 0.3;
      const min_combined_score: number = typeof typedArgs.min_combined_score === 'number' ? typedArgs.min_combined_score : 0.1;
      const include_archived: boolean = typeof typedArgs.include_archived === 'boolean' ? typedArgs.include_archived : false;

      let results: any[] = [];
      if (st === 'fulltext') {
        const params = {
          query: q,
          ...(agent_id ? { agent_id } : {}),
          ...(conversation_id ? { conversation_id } : {}),
          limit,
          include_archived,
          min_score,
        };
        results = await memoryServiceClient.searchFulltext(params);
      } else if (st === 'semantic') {
        const params = {
          query: q,
          ...(agent_id ? { agent_id } : {}),
          ...(conversation_id ? { conversation_id } : {}),
          limit,
          include_archived,
          similarity_threshold,
        };
        results = await memoryServiceClient.searchSemantic(params);
      } else {
        const params = {
          query: q,
          ...(agent_id ? { agent_id } : {}),
          ...(conversation_id ? { conversation_id } : {}),
          limit,
          include_archived,
          fulltext_weight,
          semantic_weight,
          min_combined_score,
        };
        results = await memoryServiceClient.searchHybrid(params);
      }

      const formattedResults = results.map((block: any) => ({
        content: block.content,
        lessons_learned: block.lessons_learned,
        timestamp: block.timestamp,
        feedback_score: block.feedback_score,
      }));

      return {
        content: [
          { type: 'text', text: JSON.stringify({ results: formattedResults, search_type: st, query: q }, null, 2) },
        ],
      };
    }

      // --- show_capture_checklist ---
      else if (toolName === "show_capture_checklist") {
        return {
          content: [{ type: "text", text: getCaptureChecklist() }]
        };
      }

      // --- whoami ---
      else if (toolName === "whoami") {
        const info = await memoryServiceClient.whoAmI();
        return {
          content: [{ type: 'text', text: JSON.stringify(info, null, 2) }]
        };
      }

    // --- Unknown tool ---
    else {
      throw new McpError(ErrorCode.MethodNotFound, `Unknown tool: ${toolName}`);
    }

  } catch (error) {
    let errorMessage = `Failed to execute tool '${toolName}'.`;
    if (axios.isAxiosError(error)) {
      const axiosError = error as AxiosError<any>;
      console.error(`Memory Service API Error (${toolName}):`, axiosError.response?.status, axiosError.response?.data);
      errorMessage += ` Status: ${axiosError.response?.status}. Message: ${JSON.stringify(axiosError.response?.data?.detail || axiosError.response?.data?.message || axiosError.message)}`;
    } else if (error instanceof McpError) {
        console.error(`MCP Error (${toolName}):`, error.code, error.message);
        errorMessage = error.message; // Use the specific MCP error message
    } else if (error instanceof Error) {
      console.error(`Error (${toolName}):`, error);
      errorMessage += ` Error: ${error.message}`;
    } else {
      console.error(`Unknown error (${toolName}):`, error);
    }

    return {
      content: [{ type: "text", text: errorMessage }],
      isError: true
    };
  }
});

// --- Server Start ---

/**
 * Start the server using stdio transport.
 */
async function main() {
  const transport = new StdioServerTransport();
  // Log errors to stderr
  server.onerror = (error) => console.error("[MCP Error]", error);
  process.on('SIGINT', async () => {
      await server.close();
      process.exit(0);
  });

  await server.connect(transport);
  console.error(`Memory MCP server running. Waiting for requests...`); // Log to stderr
}

main().catch((error) => {
  console.error("Server failed to start:", error); // Log to stderr
  process.exit(1);
});<|MERGE_RESOLUTION|>--- conflicted
+++ resolved
@@ -13,10 +13,8 @@
 } from "@modelcontextprotocol/sdk/types.js";
 import axios, { AxiosError } from 'axios';
 import { MemoryServiceClient, MemoryServiceClientConfig, CreateMemoryBlockPayload, RetrieveMemoriesPayload, ReportFeedbackPayload, MemoryBlock, Agent, CreateAgentPayload, AdvancedSearchPayload } from './client/MemoryServiceClient';
-
-<<<<<<< HEAD
 import { getCaptureChecklist } from './checklists/captureChecklist';
-=======
+
 const resolvePackageVersion = (): string => {
   try {
     const pkgPath = path.resolve(__dirname, "../package.json");
@@ -39,7 +37,6 @@
 };
 
 maybeHandleCliVersion();
->>>>>>> ff52e751
 
 // --- Configuration ---
 const normalizeUuid = (value: unknown): string | undefined => {
