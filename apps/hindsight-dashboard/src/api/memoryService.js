import notificationService from '../services/notificationService';

<<<<<<< HEAD
const API_BASE_URL = import.meta.env.VITE_HINDSIGHT_SERVICE_API_URL;
=======
let API_BASE_URL = process.env.REACT_APP_HINDSIGHT_SERVICE_API_URL;

// Upgrade API scheme at runtime to avoid mixed content when app is served over HTTPS
try {
  if (typeof window !== 'undefined' && API_BASE_URL) {
    const isHttps = window.location.protocol === 'https:';
    const url = new URL(API_BASE_URL);
    if (isHttps && url.protocol === 'http:') {
      url.protocol = 'https:';
      API_BASE_URL = url.toString().replace(/\/$/, '');
    }
  }
} catch (_) {
  // Ignore URL parsing errors and use the env value as-is
}
>>>>>>> 1bad308f

if (!API_BASE_URL) {
  throw new Error("Environment variable VITE_HINDSIGHT_SERVICE_API_URL is not defined.");
}

const memoryService = {
  // Memory Blocks
  getMemoryBlocks: async (filters = {}) => {
    const { per_page, include_archived = false, ...rest } = filters; // Destructure include_archived with default false
    const params = new URLSearchParams({ ...rest, include_archived }); // Start with rest and include_archived

    // Only add limit if per_page is defined and not null/undefined
    if (per_page !== undefined && per_page !== null) {
      params.append('limit', per_page.toString());
    }

    const response = await fetch(`${API_BASE_URL}/memory-blocks/?${params.toString()}`, {
      credentials: 'include'
    });
    if (!response.ok) {
      if (response.status === 401) {
        notificationService.show401Error();
        throw new Error('Authentication required');
      }
      throw new Error(`HTTP error! status: ${response.status}`);
    }
    return response.json();
  },

  getMemoryBlockById: async (id) => {
    const response = await fetch(`${API_BASE_URL}/memory-blocks/${id}`, {
      credentials: 'include'
    });
    if (!response.ok) {
      if (response.status === 401) {
        notificationService.show401Error();
        throw new Error('Authentication required');
      }
      throw new Error(`HTTP error! status: ${response.status}`);
    }
    return response.json();
  },

  updateMemoryBlock: async (id, data) => {
    const response = await fetch(`${API_BASE_URL}/memory-blocks/${id}`, {
      method: 'PUT',
      headers: {
        'Content-Type': 'application/json',
      },
      body: JSON.stringify(data),
      credentials: 'include'
    });
    if (!response.ok) {
      if (response.status === 401) {
        notificationService.show401Error();
        throw new Error('Authentication required');
      }
      throw new Error(`HTTP error! status: ${response.status}`);
    }
    return response.json();
  },

  archiveMemoryBlock: async (id) => {
    const response = await fetch(`${API_BASE_URL}/memory-blocks/${id}/archive`, {
      method: 'POST',
      credentials: 'include'
    });
    if (!response.ok) {
      if (response.status === 401) {
        notificationService.show401Error();
        throw new Error('Authentication required');
      }
      throw new Error(`HTTP error! status: ${response.status}`);
    }
    return response.json();
  },

  deleteMemoryBlock: async (id) => {
    const response = await fetch(`${API_BASE_URL}/memory-blocks/${id}/hard-delete`, { // Assuming a new hard-delete endpoint
      method: 'DELETE',
      credentials: 'include'
    });
    if (!response.ok) {
      if (response.status === 401) {
        notificationService.show401Error();
        throw new Error('Authentication required');
      }
      throw new Error(`HTTP error! status: ${response.status}`);
    }
    if (response.status === 204) {
      return;
    }
    return response.json();
  },

  getArchivedMemoryBlocks: async (filters = {}) => {
    const { per_page, ...rest } = filters;
    const params = new URLSearchParams(rest); // Start with rest parameters

    // Only add limit if per_page is defined and not null/undefined
    if (per_page !== undefined && per_page !== null) {
      params.append('limit', per_page.toString());
    }

    const response = await fetch(`${API_BASE_URL}/memory-blocks/archived/?${params.toString()}`, {
      credentials: 'include'
    });
    if (!response.ok) {
      if (response.status === 401) {
        notificationService.show401Error();
        throw new Error('Authentication required');
      }
      throw new Error(`HTTP error! status: ${response.status}`);
    }
    return response.json();
  },

  // Keywords
  getKeywords: async () => {
    const response = await fetch(`${API_BASE_URL}/keywords`, {
      credentials: 'include'
    });
    if (!response.ok) {
      if (response.status === 401) {
        notificationService.show401Error();
        throw new Error('Authentication required');
      }
      throw new Error(`HTTP error! status: ${response.status}`);
    }
    return response.json();
  },

  createKeyword: async (data) => {
    const response = await fetch(`${API_BASE_URL}/keywords`, {
      method: 'POST',
      headers: {
        'Content-Type': 'application/json',
      },
      body: JSON.stringify(data),
      credentials: 'include'
    });
    if (!response.ok) {
      if (response.status === 401) {
        notificationService.show401Error();
        throw new Error('Authentication required');
      }
      throw new Error(`HTTP error! status: ${response.status}`);
    }
    return response.json();
  },

  updateKeyword: async (id, data) => {
    const response = await fetch(`${API_BASE_URL}/keywords/${id}`, {
      method: 'PUT',
      headers: {
        'Content-Type': 'application/json',
      },
      body: JSON.stringify(data),
      credentials: 'include'
    });
    if (!response.ok) {
      if (response.status === 401) {
        notificationService.show401Error();
        throw new Error('Authentication required');
      }
      throw new Error(`HTTP error! status: ${response.status}`);
    }
    return response.json();
  },

  deleteKeyword: async (id) => {
    const response = await fetch(`${API_BASE_URL}/keywords/${id}`, {
      method: 'DELETE',
      credentials: 'include'
    });
    if (!response.ok) {
      if (response.status === 401) {
        notificationService.show401Error();
        throw new Error('Authentication required');
      }
      throw new Error(`HTTP error! status: ${response.status}`);
    }
    return response.json();
  },

  getKeywordMemoryBlocks: async (keywordId, skip = 0, limit = 50) => {
    const params = new URLSearchParams({
      skip: skip.toString(),
      limit: limit.toString()
    });
    const response = await fetch(`${API_BASE_URL}/keywords/${keywordId}/memory-blocks/?${params.toString()}`, {
      credentials: 'include'
    });
    if (!response.ok) {
      if (response.status === 401) {
        notificationService.show401Error();
        throw new Error('Authentication required');
      }
      throw new Error(`HTTP error! status: ${response.status}`);
    }
    return response.json();
  },

  getKeywordMemoryBlocksCount: async (keywordId) => {
    const response = await fetch(`${API_BASE_URL}/keywords/${keywordId}/memory-blocks/count`, {
      credentials: 'include'
    });
    if (!response.ok) {
      if (response.status === 401) {
        notificationService.show401Error();
        throw new Error('Authentication required');
      }
      throw new Error(`HTTP error! status: ${response.status}`);
    }
    return response.json();
  },

  // Memory Block Keywords Association
  addKeywordToMemoryBlock: async (memoryBlockId, keywordId) => {
    const response = await fetch(`${API_BASE_URL}/memory-blocks/${memoryBlockId}/keywords/${keywordId}`, {
      method: 'POST',
      credentials: 'include'
    });
    if (!response.ok) {
      if (response.status === 401) {
        notificationService.show401Error();
        throw new Error('Authentication required');
      }
      throw new Error(`HTTP error! status: ${response.status}`);
    }
    return response.json();
  },

  removeKeywordFromMemoryBlock: async (memoryBlockId, keywordId) => {
    const response = await fetch(`${API_BASE_URL}/memory-blocks/${memoryBlockId}/keywords/${keywordId}`, {
      method: 'DELETE',
      credentials: 'include'
    });
    if (!response.ok) {
      if (response.status === 401) {
        notificationService.show401Error();
        throw new Error('Authentication required');
      }
      throw new Error(`HTTP error! status: ${response.status}`);
    }
    return response.json();
  },

  // Consolidation Suggestions
  getConsolidationSuggestions: async (filters = {}, signal) => {
    const { skip, limit, status, group_id, start_date, end_date, sort_by, sort_order } = filters;
    const params = new URLSearchParams({
      skip: skip || 0,
      limit: limit || 50,
      ...(status && { status }),
      ...(group_id && { group_id }),
      ...(start_date && { start_date }),
      ...(end_date && { end_date }),
      ...(sort_by && { sort_by }),
      ...(sort_order && { sort_order })
    });
    const response = await fetch(`${API_BASE_URL}/consolidation-suggestions/?${params.toString()}`, { 
      signal,
      credentials: 'include'
    });
    if (!response.ok) {
      if (response.status === 401) {
        notificationService.show401Error();
        throw new Error('Authentication required');
      }
      throw new Error(`HTTP error! status: ${response.status}`);
    }
    return response.json();
  },

  getConsolidationSuggestionById: async (id) => {
    const response = await fetch(`${API_BASE_URL}/consolidation-suggestions/${id}`, {
      credentials: 'include'
    });
    if (!response.ok) {
      if (response.status === 401) {
        notificationService.show401Error();
        throw new Error('Authentication required');
      }
      throw new Error(`HTTP error! status: ${response.status}`);
    }
    return response.json();
  },

  validateConsolidationSuggestion: async (id) => {
    const response = await fetch(`${API_BASE_URL}/consolidation-suggestions/${id}/validate/`, {
      method: 'POST',
      headers: {
        'Content-Type': 'application/json',
      },
      credentials: 'include'
    });
    if (!response.ok) {
      if (response.status === 401) {
        notificationService.show401Error();
        throw new Error('Authentication required');
      }
      throw new Error(`HTTP error! status: ${response.status}`);
    }
    return response.json();
  },

  rejectConsolidationSuggestion: async (id) => {
    const response = await fetch(`${API_BASE_URL}/consolidation-suggestions/${id}/reject/`, {
      method: 'POST',
      headers: {
        'Content-Type': 'application/json',
      },
      credentials: 'include'
    });
    if (!response.ok) {
      if (response.status === 401) {
        notificationService.show401Error();
        throw new Error('Authentication required');
      }
      throw new Error(`HTTP error! status: ${response.status}`);
    }
    return response.json();
  },
  triggerConsolidation: async () => {
    const response = await fetch(`${API_BASE_URL}/consolidation/trigger/`, {
      method: 'POST',
      headers: {
        'Content-Type': 'application/json',
      },
      credentials: 'include'
    });
    if (!response.ok) {
      if (response.status === 401) {
        notificationService.show401Error();
        throw new Error('Authentication required');
      }
      throw new Error(`HTTP error! status: ${response.status}`);
    }
    return response.json();
  },

  deleteConsolidationSuggestion: async (id) => {
    const response = await fetch(`${API_BASE_URL}/consolidation-suggestions/${id}`, {
      method: 'DELETE',
      credentials: 'include'
    });
    if (!response.ok) {
      if (response.status === 401) {
        notificationService.show401Error();
        throw new Error('Authentication required');
      }
      throw new Error(`HTTP error! status: ${response.status}`);
    }
    if (response.status === 204) {
      return;
    }
    return response.json();
  },

  // Pruning Endpoints
  generatePruningSuggestions: async (params = {}) => {
    const response = await fetch(`${API_BASE_URL}/memory/prune/suggest`, {
      method: 'POST',
      headers: {
        'Content-Type': 'application/json',
      },
      body: JSON.stringify(params),
      credentials: 'include'
    });
    if (!response.ok) {
      if (response.status === 401) {
        notificationService.show401Error();
        throw new Error('Authentication required');
      }
      throw new Error(`HTTP error! status: ${response.status}`);
    }
    return response.json();
  },

  confirmPruning: async (memoryBlockIds) => {
    const response = await fetch(`${API_BASE_URL}/memory/prune/confirm`, {
      method: 'POST',
      headers: {
        'Content-Type': 'application/json',
      },
      body: JSON.stringify({ memory_block_ids: memoryBlockIds }),
      credentials: 'include'
    });
    if (!response.ok) {
      if (response.status === 401) {
        notificationService.show401Error();
        throw new Error('Authentication required');
      }
      throw new Error(`HTTP error! status: ${response.status}`);
    }
    return response.json();
  },

  // Build Info
  getBuildInfo: async () => {
    const response = await fetch(`${API_BASE_URL}/build-info`, {
      credentials: 'include'
    });
    if (!response.ok) {
      if (response.status === 401) {
        notificationService.show401Error();
        throw new Error('Authentication required');
      }
      throw new Error(`HTTP error! status: ${response.status}`);
    }
    return response.json();
  },

  // Conversations Count
  getConversationsCount: async () => {
    const response = await fetch(`${API_BASE_URL}/conversations/count`, {
      credentials: 'include'
    });
    if (!response.ok) {
      if (response.status === 401) {
        notificationService.show401Error();
        throw new Error('Authentication required');
      }
      throw new Error(`HTTP error! status: ${response.status}`);
    }
    return response.json();
  },

  // Suggest Keywords for Memory Block
  suggestKeywords: async (memoryBlockId) => {
    const response = await fetch(`${API_BASE_URL}/memory-blocks/${memoryBlockId}/suggest-keywords`, {
      method: 'POST',
      headers: {
        'Content-Type': 'application/json',
      },
      credentials: 'include'
    });
    if (!response.ok) {
      if (response.status === 401) {
        notificationService.show401Error();
        throw new Error('Authentication required');
      }
      throw new Error(`HTTP error! status: ${response.status}`);
    }
    return response.json();
  },

  // Compress Memory Block
  compressMemoryBlock: async (memoryBlockId, userInstructions = {}) => {
    const response = await fetch(`${API_BASE_URL}/memory-blocks/${memoryBlockId}/compress`, {
      method: 'POST',
      headers: {
        'Content-Type': 'application/json',
      },
      body: JSON.stringify(userInstructions),
      credentials: 'include'
    });
    if (!response.ok) {
      if (response.status === 401) {
        notificationService.show401Error();
        throw new Error('Authentication required');
      }
      throw new Error(`HTTP error! status: ${response.status}`);
    }
    return response.json();
  },

  // Apply Memory Compression
  applyMemoryCompression: async (memoryBlockId, compressionData) => {
    const response = await fetch(`${API_BASE_URL}/memory-blocks/${memoryBlockId}/compress/apply`, {
      method: 'POST',
      headers: {
        'Content-Type': 'application/json',
      },
      body: JSON.stringify(compressionData),
      credentials: 'include'
    });
    if (!response.ok) {
      if (response.status === 401) {
        notificationService.show401Error();
        throw new Error('Authentication required');
      }
      throw new Error(`HTTP error! status: ${response.status}`);
    }
    return response.json();
  },

  // Memory Optimization Center
  getMemoryOptimizationSuggestions: async (filters = {}) => {
    const params = new URLSearchParams();
    
    // Add filter parameters if they exist
    if (filters.agentId) params.append('agent_id', filters.agentId);
    if (filters.priority) params.append('priority', filters.priority);
    if (filters.dateRange) params.append('date_range', filters.dateRange);
    
    const url = `${API_BASE_URL}/memory-optimization/suggestions${params.toString() ? `?${params.toString()}` : ''}`;
    
    const response = await fetch(url, {
      credentials: 'include'
    });
    if (!response.ok) {
      if (response.status === 401) {
        notificationService.show401Error();
        throw new Error('Authentication required');
      }
      throw new Error(`HTTP error! status: ${response.status}`);
    }
    return response.json();
  },

  executeOptimizationSuggestion: async (suggestionId, signal) => {
    const response = await fetch(`${API_BASE_URL}/memory-optimization/suggestions/${suggestionId}/execute`, {
      method: 'POST',
      credentials: 'include',
      signal,
    });
    if (!response.ok) {
      if (response.status === 401) {
        notificationService.show401Error();
        throw new Error('Authentication required');
      }
      throw new Error(`HTTP error! status: ${response.status}`);
    }
    return response.json();
  },

  getSuggestionDetails: async (suggestionId) => {
    const response = await fetch(`${API_BASE_URL}/memory-optimization/suggestions/${suggestionId}`, {
      credentials: 'include'
    });
    if (!response.ok) {
      if (response.status === 401) {
        notificationService.show401Error();
        throw new Error('Authentication required');
      }
      throw new Error(`HTTP error! status: ${response.status}`);
    }
    return response.json();
  },

  bulkCompactMemoryBlocks: async (memoryBlockIds, userInstructions = '', maxConcurrent = 4, signal) => {
    const response = await fetch(`${API_BASE_URL}/memory-blocks/bulk-compact`, {
      method: 'POST',
      headers: {
        'Content-Type': 'application/json',
      },
      body: JSON.stringify({ 
        memory_block_ids: memoryBlockIds,
        user_instructions: userInstructions,
        max_concurrent: maxConcurrent
      }),
      credentials: 'include',
      signal,
    });
    if (!response.ok) {
      if (response.status === 401) {
        notificationService.show401Error();
        throw new Error('Authentication required');
      }
      throw new Error(`HTTP error! status: ${response.status}`);
    }
    return response.json();
  },

  bulkGenerateKeywords: async (memoryBlockIds, signal) => {
    const response = await fetch(`${API_BASE_URL}/memory-blocks/bulk-generate-keywords`, {
      method: 'POST',
      headers: {
        'Content-Type': 'application/json',
      },
      body: JSON.stringify({ memory_block_ids: memoryBlockIds }),
      credentials: 'include',
      signal,
    });
    if (!response.ok) {
      if (response.status === 401) {
        notificationService.show401Error();
        throw new Error('Authentication required');
      }
      throw new Error(`HTTP error! status: ${response.status}`);
    }
    return response.json();
  },

  bulkApplyKeywords: async (applications, signal) => {
    const response = await fetch(`${API_BASE_URL}/memory-blocks/bulk-apply-keywords`, {
      method: 'POST',
      headers: {
        'Content-Type': 'application/json',
      },
      body: JSON.stringify({ applications }),
      credentials: 'include',
      signal,
    });
    if (!response.ok) {
      if (response.status === 401) {
        notificationService.show401Error();
        throw new Error('Authentication required');
      }
      throw new Error(`HTTP error! status: ${response.status}`);
    }
    return response.json();
  },

  mergeMemoryBlocks: async (memoryBlockIds, mergedContent) => {
    const response = await fetch(`${API_BASE_URL}/memory-blocks/merge`, {
      method: 'POST',
      headers: {
        'Content-Type': 'application/json',
      },
      body: JSON.stringify({ 
        memory_block_ids: memoryBlockIds,
        merged_content: mergedContent 
      }),
      credentials: 'include'
    });
    if (!response.ok) {
      if (response.status === 401) {
        notificationService.show401Error();
        throw new Error('Authentication required');
      }
      throw new Error(`HTTP error! status: ${response.status}`);
    }
    return response.json();
  },

  // --- New batched helpers for large datasets ---
  bulkGenerateKeywordsBatched: async (memoryBlockIds, { batchSize = 200, signal, onProgress } = {}) => {
    // Process IDs in batches to avoid very large payloads/timeouts
    const total = memoryBlockIds.length;
    let processed = 0;
    let aggregate = {
      suggestions: [],
      successful_count: 0,
      failed_count: 0,
      total_processed: 0,
      message: ''
    };

    for (let i = 0; i < memoryBlockIds.length; i += batchSize) {
      if (signal?.aborted) throw new DOMException('Aborted', 'AbortError');
      const batch = memoryBlockIds.slice(i, i + batchSize);
      const resp = await memoryService.bulkGenerateKeywords(batch, signal);
      aggregate.suggestions.push(...(resp.suggestions || []));
      aggregate.successful_count += resp.successful_count || 0;
      aggregate.failed_count += resp.failed_count || 0;
      aggregate.total_processed += resp.total_processed || batch.length;
      processed += batch.length;
      onProgress && onProgress({ processed: Math.min(processed, total), total });
    }

    aggregate.message = `Generated keyword suggestions for ${aggregate.successful_count} memory blocks`;
    return aggregate;
  },

  bulkApplyKeywordsBatched: async (applications, { batchSize = 200, signal, onProgress } = {}) => {
    const total = applications.length;
    let processed = 0;
    let aggregate = {
      results: [],
      successful_count: 0,
      failed_count: 0,
      message: ''
    };

    for (let i = 0; i < applications.length; i += batchSize) {
      if (signal?.aborted) throw new DOMException('Aborted', 'AbortError');
      const batch = applications.slice(i, i + batchSize);
      const resp = await memoryService.bulkApplyKeywords(batch, signal);
      aggregate.results.push(...(resp.results || []));
      aggregate.successful_count += resp.successful_count || 0;
      aggregate.failed_count += resp.failed_count || 0;
      processed += batch.length;
      onProgress && onProgress({ processed: Math.min(processed, total), total });
    }

    aggregate.message = `Applied keywords to ${aggregate.successful_count} memory blocks`;
    return aggregate;
  },
};

export default memoryService;

export const {
  getMemoryBlocks,
  getMemoryBlockById,
  updateMemoryBlock,
  archiveMemoryBlock, // Export the new function
  deleteMemoryBlock,
  getArchivedMemoryBlocks, // Export the new function
  getKeywords,
  createKeyword,
  updateKeyword,
  deleteKeyword,
  addKeywordToMemoryBlock,
  removeKeywordFromMemoryBlock,
  getConsolidationSuggestions,
  getConsolidationSuggestionById,
  validateConsolidationSuggestion,
  rejectConsolidationSuggestion,
  triggerConsolidation,
  deleteConsolidationSuggestion, // Export the new function
  generatePruningSuggestions,
  confirmPruning,
  getBuildInfo,
  getMemoryOptimizationSuggestions,
  executeOptimizationSuggestion,
  getSuggestionDetails,
  bulkCompactMemoryBlocks,
  bulkGenerateKeywords,
  bulkApplyKeywords,
  mergeMemoryBlocks
} = memoryService;<|MERGE_RESOLUTION|>--- conflicted
+++ resolved
@@ -1,9 +1,6 @@
 import notificationService from '../services/notificationService';
 
-<<<<<<< HEAD
-const API_BASE_URL = import.meta.env.VITE_HINDSIGHT_SERVICE_API_URL;
-=======
-let API_BASE_URL = process.env.REACT_APP_HINDSIGHT_SERVICE_API_URL;
+let API_BASE_URL = import.meta.env.VITE_HINDSIGHT_SERVICE_API_URL;
 
 // Upgrade API scheme at runtime to avoid mixed content when app is served over HTTPS
 try {
@@ -18,7 +15,6 @@
 } catch (_) {
   // Ignore URL parsing errors and use the env value as-is
 }
->>>>>>> 1bad308f
 
 if (!API_BASE_URL) {
   throw new Error("Environment variable VITE_HINDSIGHT_SERVICE_API_URL is not defined.");
