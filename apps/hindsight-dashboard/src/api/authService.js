--- conflicted
+++ resolved
@@ -1,7 +1,4 @@
-<<<<<<< HEAD
-const API_BASE_URL = import.meta.env.VITE_HINDSIGHT_SERVICE_API_URL;
-=======
-let API_BASE_URL = process.env.REACT_APP_HINDSIGHT_SERVICE_API_URL;
+let API_BASE_URL = import.meta.env.VITE_HINDSIGHT_SERVICE_API_URL;
 
 // Upgrade API scheme at runtime to avoid mixed content in prod
 try {
@@ -16,7 +13,6 @@
 } catch (_) {
   // Ignore URL parsing issues; fall back to provided env value
 }
->>>>>>> 1bad308f
 
 if (!API_BASE_URL) {
   throw new Error("Environment variable VITE_HINDSIGHT_SERVICE_API_URL is not defined.");
